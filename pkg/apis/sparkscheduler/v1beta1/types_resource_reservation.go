// Copyright (c) 2019 Palantir Technologies. All rights reserved.
//
// Licensed under the Apache License, Version 2.0 (the "License");
// you may not use this file except in compliance with the License.
// You may obtain a copy of the License at
//
//     http://www.apache.org/licenses/LICENSE-2.0
//
// Unless required by applicable law or agreed to in writing, software
// distributed under the License is distributed on an "AS IS" BASIS,
// WITHOUT WARRANTIES OR CONDITIONS OF ANY KIND, either express or implied.
// See the License for the specific language governing permissions and
// limitations under the License.

package v1beta1

import (
	"encoding/json"

	"k8s.io/apimachinery/pkg/api/resource"
	metav1 "k8s.io/apimachinery/pkg/apis/meta/v1"
)

const (
	// InstanceGroupLabel represents the key of a label that defines the name of the instance group
	InstanceGroupLabel = "instance-group"
	// AppIDLabel represents the key of a label that defines the application ID of a pod
	AppIDLabel = "app-id"
)

// +k8s:deepcopy-gen:interfaces=k8s.io/apimachinery/pkg/runtime.Object

// ResourceReservationList represents a list of ResourceReservations
type ResourceReservationList struct {
	metav1.TypeMeta `json:",inline"`
	metav1.ListMeta `json:"metadata"`

	Items []ResourceReservation `json:"items"`
}

// +genclient
// +k8s:deepcopy-gen:interfaces=k8s.io/apimachinery/pkg/runtime.Object

// ResourceReservation is a collection of reservation objects for a distributed application
type ResourceReservation struct {
	metav1.TypeMeta   `json:",inline"`
	metav1.ObjectMeta `json:"metadata,omitempty"`

	Spec   ResourceReservationSpec   `json:"spec"`
	Status ResourceReservationStatus `json:"status"`
}

// ResourceReservationSpec represents reservations for the driver and executors
// of an application
type ResourceReservationSpec struct {
	Reservations map[string]Reservation `json:"reservations"`
}

// Reservation represents the reserved node and resources for a single process of
// a distributed application
type Reservation struct {
	Node      string            `json:"node"`
	CPU       resource.Quantity `json:"cpu"`
	Memory    resource.Quantity `json:"memory"`
	NvidiaGPU resource.Quantity `json:"nvidia.com/gpu,omitempty"`
<<<<<<< HEAD
=======
}

// UnmarshalJSON is a custom unmarshal function which makes sure that the NvidiaGPU resource is set correctly.
// It will set the correct format for the resource even if it is omitted from the json.
func (in *Reservation) UnmarshalJSON(data []byte) error {
	// This type is so that we can use the default unmarshalling for all fields apart from NvidiaGPU
	type InnerReservation Reservation
	if err := json.Unmarshal(data, &*(*InnerReservation)(in)); err != nil {
		return err
	}
	in.NvidiaGPU = *resource.NewQuantity(in.NvidiaGPU.Value(), resource.DecimalSI)
	return nil
>>>>>>> 9761e8d4
}

// ResourceReservationStatus shows which reservations are bound to which pod names
type ResourceReservationStatus struct {
	Pods map[string]string `json:"pods"`
}<|MERGE_RESOLUTION|>--- conflicted
+++ resolved
@@ -63,8 +63,6 @@
 	CPU       resource.Quantity `json:"cpu"`
 	Memory    resource.Quantity `json:"memory"`
 	NvidiaGPU resource.Quantity `json:"nvidia.com/gpu,omitempty"`
-<<<<<<< HEAD
-=======
 }
 
 // UnmarshalJSON is a custom unmarshal function which makes sure that the NvidiaGPU resource is set correctly.
@@ -77,7 +75,6 @@
 	}
 	in.NvidiaGPU = *resource.NewQuantity(in.NvidiaGPU.Value(), resource.DecimalSI)
 	return nil
->>>>>>> 9761e8d4
 }
 
 // ResourceReservationStatus shows which reservations are bound to which pod names
