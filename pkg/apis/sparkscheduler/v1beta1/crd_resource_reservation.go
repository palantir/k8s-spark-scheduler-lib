--- conflicted
+++ resolved
@@ -31,7 +31,6 @@
 		JSONPath:    ".status.driverPod",
 		Description: "Pod name of the driver",
 	}},
-<<<<<<< HEAD
 	Schema: &v1.CustomResourceValidation{
 		OpenAPIV3Schema: &v1.JSONSchemaProps{
 			Type:     "object",
@@ -83,8 +82,6 @@
 			},
 		},
 	},
-=======
->>>>>>> 43ea6a09
 }
 
 var resourceReservationDefinition = &v1.CustomResourceDefinition{
@@ -111,11 +108,7 @@
 	return resourceReservationDefinition.DeepCopy()
 }
 
-<<<<<<< HEAD
-// ResourceReservationCustomResourceDefinitionVersion returns the CustomResourceDefinitionVersion for the demand resource
-=======
 // ResourceReservationCustomResourceDefinitionVersion returns the CustomResourceDefinitionVersion for resource reservations
->>>>>>> 43ea6a09
 func ResourceReservationCustomResourceDefinitionVersion() v1.CustomResourceDefinitionVersion {
 	return v1beta1VersionDefinition
 }