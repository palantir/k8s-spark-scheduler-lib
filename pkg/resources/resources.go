// Copyright (c) 2019 Palantir Technologies. All rights reserved.
//
// Licensed under the Apache License, Version 2.0 (the "License");
// you may not use this file except in compliance with the License.
// You may obtain a copy of the License at
//
//     http://www.apache.org/licenses/LICENSE-2.0
//
// Unless required by applicable law or agreed to in writing, software
// distributed under the License is distributed on an "AS IS" BASIS,
// WITHOUT WARRANTIES OR CONDITIONS OF ANY KIND, either express or implied.
// See the License for the specific language governing permissions and
// limitations under the License.

package resources

import (
	"time"

	"github.com/palantir/k8s-spark-scheduler-lib/pkg/apis/sparkscheduler/v1beta2"
	corev1 "k8s.io/api/core/v1"
	"k8s.io/apimachinery/pkg/api/resource"
)

const (
	zoneLabelPlaceholder = "default"
<<<<<<< HEAD
	// ResourceNvidiaGPU is the name of the nvidia gpu resource
=======
	// ResourceNvidiaGPU is the name of the Nvidia GPU resource
>>>>>>> 9761e8d4
	ResourceNvidiaGPU corev1.ResourceName = "nvidia.com/gpu"
)

// UsageForNodes tallies resource usages per node from the given list of resource reservations
func UsageForNodes(resourceReservations []*v1beta2.ResourceReservation) NodeGroupResources {
	res := NodeGroupResources(map[string]*Resources{})
	for _, rr := range resourceReservations {
		for _, reservation := range rr.Spec.Reservations {
			node := reservation.Node
			if res[node] == nil {
				res[node] = Zero()
			}
			res[node].AddFromReservation(&reservation)
		}
	}
	return res
}

// AvailableForNodes finds available resources by subtracting current usage from allocatable per node
func AvailableForNodes(nodes []*corev1.Node, currentUsage NodeGroupResources) NodeGroupResources {
	res := NodeGroupResources(make(map[string]*Resources, len(nodes)))
	for _, n := range nodes {
		currentUsageForNode, ok := currentUsage[n.Name]
		if !ok {
			currentUsageForNode = Zero()
		}
		res[n.Name] = subtractFromResourceList(n.Status.Allocatable, currentUsageForNode)
	}
	return res
}

// NodeSchedulingMetadataForNodes calculate available resources by subtracting current usage from allocatable per node
func NodeSchedulingMetadataForNodes(nodes []*corev1.Node, currentUsage NodeGroupResources) NodeGroupSchedulingMetadata {
	nodeGroupSchedulingMetadata := make(NodeGroupSchedulingMetadata, len(nodes))
	for _, node := range nodes {
		currentUsageForNode, ok := currentUsage[node.Name]
		if !ok {
			currentUsageForNode = Zero()
		}
		zoneLabel, ok := node.Labels[corev1.LabelZoneFailureDomain]
		if !ok {
			zoneLabel = zoneLabelPlaceholder
		}

		nodeReady := false
		for _, condition := range node.Status.Conditions {
			if condition.Type == corev1.NodeReady && condition.Status == corev1.ConditionTrue {
				nodeReady = true
			}
		}
		nodeGroupSchedulingMetadata[node.Name] = &NodeSchedulingMetadata{
			AvailableResources: subtractFromResourceList(node.Status.Allocatable, currentUsageForNode),
			CreationTimestamp:  node.CreationTimestamp.Time,
			ZoneLabel:          zoneLabel,
			AllLabels:          node.Labels,
			Unschedulable:      node.Spec.Unschedulable,
			Ready:              nodeReady,
		}
	}
	return nodeGroupSchedulingMetadata
}

// NodeGroupResources represents resources for a group of nodes
type NodeGroupResources map[string]*Resources

// NodeGroupSchedulingMetadata represents NodeSchedulingMetadata for a group of nodes
type NodeGroupSchedulingMetadata map[string]*NodeSchedulingMetadata

// Add adds all resources in other into the receiver, modifies receiver
func (nodeResources NodeGroupResources) Add(other NodeGroupResources) {
	for node, r := range other {
		if _, ok := nodeResources[node]; !ok {
			nodeResources[node] = Zero()
		}
		nodeResources[node].Add(r)
	}
}

// Sub subtract all resources in other from the receiver, modifies receiver
func (nodeResources NodeGroupResources) Sub(other NodeGroupResources) {
	for node, r := range other {
		if _, ok := nodeResources[node]; !ok {
			nodeResources[node] = Zero()
		}
		nodeResources[node].Sub(r)
	}
}

// SubtractUsageIfExists subtracts usedResourcesByNodeName from the receiver, modifies receiver, only for nodes that exist in receiver
func (nodesSchedulingMetadata NodeGroupSchedulingMetadata) SubtractUsageIfExists(usedResourcesByNodeName NodeGroupResources) {
	for nodeName, usedResources := range usedResourcesByNodeName {
		if nodeSchedulingMetadata, ok := nodesSchedulingMetadata[nodeName]; ok {
			nodeSchedulingMetadata.AvailableResources.Sub(usedResources)
		}
	}
}

func subtractFromResourceList(resourceList corev1.ResourceList, resources *Resources) *Resources {
	// (a - b) == -(b - a)
	copyResources := resources.Copy()
	copyResources.CPU.Sub(resourceList[corev1.ResourceCPU])
	copyResources.CPU.Neg()
	copyResources.Memory.Sub(resourceList[corev1.ResourceMemory])
	copyResources.Memory.Neg()
	copyResources.NvidiaGPU.Sub(resourceList[ResourceNvidiaGPU])
	copyResources.NvidiaGPU.Neg()
	return copyResources
}

// Resources represents the CPU and Memory resource quantities
type Resources struct {
	CPU       resource.Quantity
	Memory    resource.Quantity
	NvidiaGPU resource.Quantity
}

// NodeSchedulingMetadata represents various parameters of a node that are considered in scheduling decisions
type NodeSchedulingMetadata struct {
	AvailableResources *Resources
	CreationTimestamp  time.Time
	ZoneLabel          string
	AllLabels          map[string]string
	Unschedulable      bool
	Ready              bool
}

// Zero returns a Resources object with quantities of zero
func Zero() *Resources {
	return &Resources{
		CPU:       *resource.NewQuantity(0, resource.DecimalSI),
		Memory:    *resource.NewQuantity(0, resource.BinarySI),
		NvidiaGPU: *resource.NewQuantity(0, resource.DecimalSI),
	}
}

//AddFromReservation modifies the receiver in place.
func (r *Resources) AddFromReservation(reservation *v1beta2.Reservation) {
	r.CPU.Add(reservation.CPU)
	r.Memory.Add(reservation.Memory)
	r.NvidiaGPU.Add(reservation.NvidiaGPU)
}

// Copy returns a clone of the Resources object
func (r *Resources) Copy() *Resources {
	return &Resources{
		CPU:       r.CPU.DeepCopy(),
		Memory:    r.Memory.DeepCopy(),
		NvidiaGPU: r.NvidiaGPU.DeepCopy(),
	}
}

//Add modifies the receiver in place.
func (r *Resources) Add(other *Resources) {
	r.CPU.Add(other.CPU)
	r.Memory.Add(other.Memory)
	r.NvidiaGPU.Add(other.NvidiaGPU)
}

//Sub modifies the receiver in place
func (r *Resources) Sub(other *Resources) {
	r.CPU.Sub(other.CPU)
	r.Memory.Sub(other.Memory)
	r.NvidiaGPU.Sub(other.NvidiaGPU)
}

// AddFromResourceList modified the receiver in place
func (r *Resources) AddFromResourceList(resourceList corev1.ResourceList) {
	r.CPU.Add(resourceList[corev1.ResourceCPU])
	r.Memory.Add(resourceList[corev1.ResourceMemory])
	r.NvidiaGPU.Add(resourceList[ResourceNvidiaGPU])
}

// SetMaxResource modifies the receiver in place to set each resource to the greater value of itself or the corresponding resource in resourceList
func (r *Resources) SetMaxResource(resourceList corev1.ResourceList) {
	cpuResource := resourceList[corev1.ResourceCPU]
	memResource := resourceList[corev1.ResourceMemory]
	nvidiaGPUResource := resourceList[ResourceNvidiaGPU]
	if cpuResource.Cmp(r.CPU) > 0 {
		r.CPU = cpuResource.DeepCopy()
	}
	if memResource.Cmp(r.Memory) > 0 {
		r.Memory = memResource.DeepCopy()
	}
	if nvidiaGPUResource.Cmp(r.NvidiaGPU) > 0 {
		r.NvidiaGPU = nvidiaGPUResource.DeepCopy()
	}
}

// GreaterThan returns true if either the CPU or Memory or NvidiaGPU quantities of this object are greater than those
// of other
func (r *Resources) GreaterThan(other *Resources) bool {
	return r.CPU.Cmp(other.CPU) > 0 || r.Memory.Cmp(other.Memory) > 0 || r.NvidiaGPU.Cmp(other.NvidiaGPU) > 0
}

// Eq returns true if both CPU and Memory and NvidiaGPU quantities are equal between this Resources object and other
func (r *Resources) Eq(other *Resources) bool {
	return r.CPU.Cmp(other.CPU) == 0 && r.Memory.Cmp(other.Memory) == 0 && r.NvidiaGPU.Cmp(other.CPU) == 0
}<|MERGE_RESOLUTION|>--- conflicted
+++ resolved
@@ -24,11 +24,7 @@
 
 const (
 	zoneLabelPlaceholder = "default"
-<<<<<<< HEAD
-	// ResourceNvidiaGPU is the name of the nvidia gpu resource
-=======
 	// ResourceNvidiaGPU is the name of the Nvidia GPU resource
->>>>>>> 9761e8d4
 	ResourceNvidiaGPU corev1.ResourceName = "nvidia.com/gpu"
 )
 
